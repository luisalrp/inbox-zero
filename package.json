--- conflicted
+++ resolved
@@ -19,11 +19,7 @@
     "turbo": "2.5.4",
     "ultracite": "5.0.35"
   },
-<<<<<<< HEAD
-  "packageManager": "pnpm@10.12.1",
-=======
   "packageManager": "pnpm@10.13.1",
->>>>>>> 5a74ee1f
   "lint-staged": {
     "*.{js,jsx,ts,tsx,json,jsonc,css,scss,md,mdx}": [
       "npx ultracite format"

--- conflicted
+++ resolved
@@ -71,19 +71,12 @@
           VERSION: ${{ needs.set-version.outputs.version }}
           NEW_VERSION: ${{ steps.update_version.outputs.new_version }}
         run: |
-          echo "${{steps.update_version.outputs.new_version}}" > version.txt
+          echo "$NEW_VERSION" > version.txt
           git config --local user.email "github-actions@getinboxzero.com"
           git config --local user.name "github-actions"
-<<<<<<< HEAD
-          git tag -a "${{ needs.fetch-version.outputs.version }}" -m "Release version  ${{ needs.fetch-version.outputs.version }}"
-          git commit -a -m "Bump version from ${{ needs.fetch-version.outputs.version }} to ${{ steps.update_version.outputs.new_version }}"
-          echo "Tagged version  ${{ needs.fetch-version.outputs.version }}. Updated version.txt to ${{ steps.update_version.outputs.new_version }} on main." >> $GITHUB_STEP_SUMMARY
-
-=======
           git tag -a "$VERSION" -m "Release version $VERSION"
           git commit -a -m "Bump version from $VERSION to $NEW_VERSION"
           echo "Tagged version $VERSION. Updated version.txt to $NEW_VERSION on main." >> $GITHUB_STEP_SUMMARY
->>>>>>> 9d44db14
 
       - name: Push changes
         uses: ad-m/github-push-action@v0.8.0

import { type gmail_v1 } from "googleapis";
import { getBatch } from "@/utils/gmail/batch";

export async function getThread(threadId: string, gmail: gmail_v1.Gmail) {
  const thread = await gmail.users.threads.get({ userId: "me", id: threadId });
  return thread.data;
}

export async function getThreadsBatch(
  threadIds: string[],
  accessToken: string,
): Promise<gmail_v1.Schema$Thread[]> {
  const batch = await getBatch(
    threadIds,
    "/gmail/v1/users/me/threads",
    accessToken,
  );

  return batch;
}

export async function getThreadsFromSenders(
  gmail: gmail_v1.Gmail,
  senders: string[],
) {
<<<<<<< HEAD
  let query = senders.map((sender) => `from:${sender}`).join(" OR ");
=======
  if (!senders.length) return [];
  let query = senders.map((sender) => `(from:${sender})`).join(" OR ");
>>>>>>> 427f9b7b
  const response = await gmail.users.messages.list({
    userId: "me",
    q: query,
  });

  return response.data.messages;
}<|MERGE_RESOLUTION|>--- conflicted
+++ resolved
@@ -23,12 +23,8 @@
   gmail: gmail_v1.Gmail,
   senders: string[],
 ) {
-<<<<<<< HEAD
-  let query = senders.map((sender) => `from:${sender}`).join(" OR ");
-=======
   if (!senders.length) return [];
   let query = senders.map((sender) => `(from:${sender})`).join(" OR ");
->>>>>>> 427f9b7b
   const response = await gmail.users.messages.list({
     userId: "me",
     q: query,

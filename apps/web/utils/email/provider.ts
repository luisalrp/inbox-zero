import type { gmail_v1 } from "@googleapis/gmail";
import type { OutlookClient } from "@/utils/outlook/client";
import type { ParsedMessage } from "@/utils/types";
import { parseMessage } from "@/utils/mail";
import {
  getMessage as getGmailMessage,
  getMessages as getGmailMessages,
  getSentMessages as getGmailSentMessages,
} from "@/utils/gmail/message";
import {
  getMessage as getOutlookMessage,
  getMessages as getOutlookMessages,
  queryBatchMessages as getOutlookBatchMessages,
  getFolderIds,
} from "@/utils/outlook/message";
import {
  getLabels as getGmailLabels,
  getLabelById as getGmailLabelById,
  createLabel as createGmailLabel,
  getOrCreateInboxZeroLabel as getOrCreateGmailInboxZeroLabel,
} from "@/utils/gmail/label";
import {
  getLabels as getOutlookLabels,
  createLabel as createOutlookLabel,
  getOrCreateInboxZeroLabel as getOrCreateOutlookInboxZeroLabel,
} from "@/utils/outlook/label";
import { labelVisibility, messageVisibility } from "@/utils/gmail/constants";
import {
  getGmailClientForEmail,
  getOutlookClientForEmail,
} from "@/utils/account";
import { inboxZeroLabels, type InboxZeroLabel } from "@/utils/label";
import { getMessageByRfc822Id } from "@/utils/gmail/message";
import {
  draftEmail as gmailDraftEmail,
  forwardEmail as gmailForwardEmail,
  replyToEmail as gmailReplyToEmail,
  sendEmailWithPlainText as gmailSendEmailWithPlainText,
} from "@/utils/gmail/mail";
import {
  draftEmail as outlookDraftEmail,
  forwardEmail as outlookForwardEmail,
  replyToEmail as outlookReplyToEmail,
  sendEmailWithPlainText as outlookSendEmailWithPlainText,
} from "@/utils/outlook/mail";
import {
  archiveThread as gmailArchiveThread,
  getOrCreateLabel as gmailGetOrCreateLabel,
  labelMessage as gmailLabelMessage,
  markReadThread as gmailMarkReadThread,
  removeThreadLabel as gmailRemoveThreadLabel,
} from "@/utils/gmail/label";
import { trashThread as gmailTrashThread } from "@/utils/gmail/trash";
import {
  archiveThread as outlookArchiveThread,
  getOrCreateLabel as outlookGetOrCreateLabel,
  labelMessage as outlookLabelMessage,
  markReadThread as outlookMarkReadThread,
} from "@/utils/outlook/label";
import { trashThread as outlookTrashThread } from "@/utils/outlook/trash";
import { markSpam as gmailMarkSpam } from "@/utils/gmail/spam";
import { markSpam as outlookMarkSpam } from "@/utils/outlook/spam";
import { handlePreviousDraftDeletion } from "@/utils/ai/choose-rule/draft-management";
import { createScopedLogger } from "@/utils/logger";
import { getThreadMessages as getGmailThreadMessages } from "@/utils/gmail/thread";
import { getThreadMessages as getOutlookThreadMessages } from "@/utils/outlook/thread";
import { getMessagesBatch } from "@/utils/gmail/message";
import { getAccessTokenFromClient } from "@/utils/gmail/client";
import { getAwaitingReplyLabel as getGmailAwaitingReplyLabel } from "@/utils/reply-tracker/label";
import {
  getDraft as getGmailDraft,
  deleteDraft as deleteGmailDraft,
} from "@/utils/gmail/draft";
import {
  getDraft as getOutlookDraft,
  deleteDraft as deleteOutlookDraft,
} from "@/utils/outlook/draft";
import {
  getFiltersList as getGmailFiltersList,
  createFilter as createGmailFilter,
  deleteFilter as deleteGmailFilter,
  createAutoArchiveFilter,
} from "@/utils/gmail/filter";
import {
  getFiltersList as getOutlookFiltersList,
  createFilter as createOutlookFilter,
  deleteFilter as deleteOutlookFilter,
  createAutoArchiveFilter as createOutlookAutoArchiveFilter,
} from "@/utils/outlook/filter";

const logger = createScopedLogger("email-provider");

export interface EmailThread {
  id: string;
  messages: ParsedMessage[];
  snippet: string;
  historyId?: string;
}

export interface EmailLabel {
  id: string;
  name: string;
  type: string;
  threadsTotal?: number;
}

export interface EmailFilter {
  id: string;
  criteria?: {
    from?: string;
  };
  action?: {
    addLabelIds?: string[];
    removeLabelIds?: string[];
  };
}

export interface EmailProvider {
  getThreads(folderId?: string): Promise<EmailThread[]>;
  getThread(threadId: string): Promise<EmailThread>;
  getLabels(): Promise<EmailLabel[]>;
  getLabelById(labelId: string): Promise<EmailLabel | null>;
  getMessage(messageId: string): Promise<ParsedMessage>;
  getMessages(query?: string, maxResults?: number): Promise<ParsedMessage[]>;
  getSentMessages(maxResults?: number): Promise<ParsedMessage[]>;
  getThreadMessages(threadId: string): Promise<ParsedMessage[]>;
  getPreviousConversationMessages(
    messageIds: string[],
  ): Promise<ParsedMessage[]>;
  archiveThread(threadId: string, ownerEmail: string): Promise<void>;
  archiveThreadWithLabel(
    threadId: string,
    ownerEmail: string,
    labelId?: string,
  ): Promise<void>;
  trashThread(
    threadId: string,
    ownerEmail: string,
    actionSource: "user" | "automation",
  ): Promise<void>;
  labelMessage(messageId: string, labelName: string): Promise<void>;
  removeThreadLabel(threadId: string, labelId: string): Promise<void>;
  getAwaitingReplyLabel(): Promise<string>;
  draftEmail(
    email: ParsedMessage,
    args: { to?: string; subject?: string; content: string },
    executedRule?: { id: string; threadId: string; emailAccountId: string },
  ): Promise<{ draftId: string }>;
  replyToEmail(email: ParsedMessage, content: string): Promise<void>;
  sendEmail(args: {
    to: string;
    cc?: string;
    bcc?: string;
    subject: string;
    messageText: string;
  }): Promise<void>;
  forwardEmail(
    email: ParsedMessage,
    args: { to: string; cc?: string; bcc?: string; content?: string },
  ): Promise<void>;
  markSpam(threadId: string): Promise<void>;
  markRead(threadId: string): Promise<void>;
  markReadThread(threadId: string, read: boolean): Promise<void>;
  getDraft(draftId: string): Promise<ParsedMessage | null>;
  deleteDraft(draftId: string): Promise<void>;
  createLabel(name: string, description?: string): Promise<EmailLabel>;
  getOrCreateInboxZeroLabel(key: InboxZeroLabel): Promise<EmailLabel>;
  getOriginalMessage(
    originalMessageId: string | undefined,
  ): Promise<ParsedMessage | null>;
<<<<<<< HEAD
  getFiltersList(): Promise<EmailFilter[]>;
  createFilter(options: {
    from: string;
    addLabelIds?: string[];
    removeLabelIds?: string[];
  }): Promise<any>;
  deleteFilter(id: string): Promise<any>;
  createAutoArchiveFilter(options: {
    from: string;
    gmailLabelId?: string;
    labelName?: string;
  }): Promise<any>;
  getMessagesWithPagination(options: {
    query?: string;
    maxResults?: number;
    pageToken?: string;
    before?: Date;
    after?: Date;
  }): Promise<{
    messages: ParsedMessage[];
    nextPageToken?: string;
  }>;
  getMessagesBatch(messageIds: string[]): Promise<ParsedMessage[]>;
  getAccessToken(): string;
=======
  checkIfReplySent(senderEmail: string): Promise<boolean>;
  countReceivedMessages(
    senderEmail: string,
    threshold: number,
  ): Promise<number>;
>>>>>>> 80791ade
}

export class GmailProvider implements EmailProvider {
  private client: gmail_v1.Gmail;

  constructor(client: gmail_v1.Gmail) {
    this.client = client;
  }

  async getThreads(folderId?: string): Promise<EmailThread[]> {
    const response = await this.client.users.threads.list({
      userId: "me",
      q: folderId ? `in:${folderId}` : undefined,
    });

    const threads = response.data.threads || [];
    const threadPromises = threads.map((thread) => this.getThread(thread.id!));
    return Promise.all(threadPromises);
  }

  async getThread(threadId: string): Promise<EmailThread> {
    const response = await this.client.users.threads.get({
      userId: "me",
      id: threadId,
    });

    const messages = response.data.messages || [];
    const messagePromises = messages.map((message) =>
      this.getMessage(message.id!),
    );

    return {
      id: threadId,
      messages: await Promise.all(messagePromises),
      snippet: response.data.snippet || "",
      historyId: response.data.historyId || undefined,
    };
  }

  async getLabels(): Promise<EmailLabel[]> {
    const labels = await getGmailLabels(this.client);
    return (labels || [])
      .filter(
        (label) =>
          label.type === "user" &&
          label.labelListVisibility !== labelVisibility.labelHide,
      )
      .map((label) => ({
        id: label.id!,
        name: label.name!,
        type: label.type!,
        threadsTotal: label.threadsTotal || undefined,
      }));
  }

  async getLabelById(labelId: string): Promise<EmailLabel | null> {
    try {
      const label = await getGmailLabelById({
        gmail: this.client,
        id: labelId,
      });
      return {
        id: label.id!,
        name: label.name!,
        type: label.type!,
        threadsTotal: label.threadsTotal || undefined,
      };
    } catch (error) {
      return null;
    }
  }

  async getMessage(messageId: string): Promise<ParsedMessage> {
    const message = await getGmailMessage(messageId, this.client, "full");
    return parseMessage(message);
  }

  async getMessages(
    query?: string,
    maxResults: number = 50,
  ): Promise<ParsedMessage[]> {
    const response = await getGmailMessages(this.client, {
      query,
      maxResults,
    });
    const messages = response.messages || [];
    return messages
      .filter((message) => message.payload)
      .map((message) => parseMessage(message as any));
  }

  async getSentMessages(maxResults: number = 20): Promise<ParsedMessage[]> {
    return getGmailSentMessages(this.client, maxResults);
  }

  async archiveThread(threadId: string, ownerEmail: string): Promise<void> {
    await gmailArchiveThread({
      gmail: this.client,
      threadId,
      ownerEmail,
      actionSource: "automation",
    });
  }

  async archiveThreadWithLabel(
    threadId: string,
    ownerEmail: string,
    labelId?: string,
  ): Promise<void> {
    await gmailArchiveThread({
      gmail: this.client,
      threadId,
      ownerEmail,
      actionSource: "user",
      labelId,
    });
  }

  async trashThread(
    threadId: string,
    ownerEmail: string,
    actionSource: "user" | "automation",
  ): Promise<void> {
    await gmailTrashThread({
      gmail: this.client,
      threadId,
      ownerEmail,
      actionSource,
    });
  }

  async labelMessage(messageId: string, labelName: string): Promise<void> {
    const label = await gmailGetOrCreateLabel({
      gmail: this.client,
      name: labelName,
    });
    if (!label.id)
      throw new Error("Label not found and unable to create label");
    await gmailLabelMessage({
      gmail: this.client,
      messageId,
      addLabelIds: [label.id],
    });
  }

  async getDraft(draftId: string): Promise<ParsedMessage | null> {
    return getGmailDraft(draftId, this.client);
  }

  async deleteDraft(draftId: string): Promise<void> {
    await deleteGmailDraft(this.client, draftId);
  }

  async draftEmail(
    email: ParsedMessage,
    args: { to?: string; subject?: string; content: string },
    executedRule?: { id: string; threadId: string; emailAccountId: string },
  ): Promise<{ draftId: string }> {
    if (executedRule) {
      // Run draft creation and previous draft deletion in parallel
      const [result] = await Promise.all([
        gmailDraftEmail(this.client, email, args),
        handlePreviousDraftDeletion({
          client: this,
          executedRule,
          logger,
        }),
      ]);
      return { draftId: result.data.message?.id || "" };
    } else {
      const result = await gmailDraftEmail(this.client, email, args);
      return { draftId: result.data.message?.id || "" };
    }
  }

  async replyToEmail(email: ParsedMessage, content: string): Promise<void> {
    await gmailReplyToEmail(this.client, email, content);
  }

  async sendEmail(args: {
    to: string;
    cc?: string;
    bcc?: string;
    subject: string;
    messageText: string;
  }): Promise<void> {
    await gmailSendEmailWithPlainText(this.client, args);
  }

  async forwardEmail(
    email: ParsedMessage,
    args: { to: string; cc?: string; bcc?: string; content?: string },
  ): Promise<void> {
    await gmailForwardEmail(this.client, { messageId: email.id, ...args });
  }

  async markSpam(threadId: string): Promise<void> {
    await gmailMarkSpam({ gmail: this.client, threadId });
  }

  async markRead(threadId: string): Promise<void> {
    await gmailMarkReadThread({
      gmail: this.client,
      threadId,
      read: true,
    });
  }

  async getThreadMessages(threadId: string): Promise<ParsedMessage[]> {
    return getGmailThreadMessages(threadId, this.client);
  }

  async getPreviousConversationMessages(
    messageIds: string[],
  ): Promise<ParsedMessage[]> {
    return getMessagesBatch({
      messageIds,
      accessToken: getAccessTokenFromClient(this.client),
    });
  }

  async removeThreadLabel(threadId: string, labelId: string): Promise<void> {
    await gmailRemoveThreadLabel(this.client, threadId, labelId);
  }

  async getAwaitingReplyLabel(): Promise<string> {
    return getGmailAwaitingReplyLabel(this.client);
  }

  async createLabel(name: string, description?: string): Promise<EmailLabel> {
    const label = await createGmailLabel({
      gmail: this.client,
      name,
      messageListVisibility: messageVisibility.show,
      labelListVisibility: labelVisibility.labelShow,
    });

    return {
      id: label.id!,
      name: label.name!,
      type: label.type!,
    };
  }

  async getOrCreateInboxZeroLabel(key: InboxZeroLabel): Promise<EmailLabel> {
    const label = await getOrCreateGmailInboxZeroLabel({
      gmail: this.client,
      key,
    });
    return {
      id: label.id!,
      name: label.name!,
      type: label.type!,
      threadsTotal: label.threadsTotal || undefined,
    };
  }

  async getOriginalMessage(
    originalMessageId: string | undefined,
  ): Promise<ParsedMessage | null> {
    if (!originalMessageId) return null;
    const originalMessage = await getMessageByRfc822Id(
      originalMessageId,
      this.client,
    );
    if (!originalMessage) return null;
    return parseMessage(originalMessage);
  }

<<<<<<< HEAD
  async getFiltersList(): Promise<EmailFilter[]> {
    const response = await getGmailFiltersList({ gmail: this.client });
    return (response.data.filter || []).map((filter) => ({
      id: filter.id || "",
      criteria: {
        from: filter.criteria?.from || undefined,
      },
      action: {
        addLabelIds: filter.action?.addLabelIds || undefined,
        removeLabelIds: filter.action?.removeLabelIds || undefined,
      },
    }));
  }

  async createFilter(options: {
    from: string;
    addLabelIds?: string[];
    removeLabelIds?: string[];
  }): Promise<any> {
    return createGmailFilter({ gmail: this.client, ...options });
  }

  async createAutoArchiveFilter(options: {
    from: string;
    gmailLabelId?: string;
  }): Promise<any> {
    return createAutoArchiveFilter({
      gmail: this.client,
      from: options.from,
      gmailLabelId: options.gmailLabelId,
    });
  }

  async deleteFilter(id: string): Promise<any> {
    return deleteGmailFilter({ gmail: this.client, id });
  }

  async getMessagesWithPagination(options: {
    query?: string;
    maxResults?: number;
    pageToken?: string;
    before?: Date;
    after?: Date;
  }): Promise<{
    messages: ParsedMessage[];
    nextPageToken?: string;
  }> {
    // Build query string for date filtering
    let query = options.query || "";

    if (options.before) {
      query += ` before:${Math.floor(options.before.getTime() / 1000) + 1}`;
    }

    if (options.after) {
      query += ` after:${Math.floor(options.after.getTime() / 1000) - 1}`;
    }

    const response = await getGmailMessages(this.client, {
      query: query.trim() || undefined,
      maxResults: options.maxResults || 20,
      pageToken: options.pageToken || undefined,
    });

    const messages = response.messages || [];
    const messagePromises = messages.map((message) =>
      this.getMessage(message.id!),
    );

    return {
      messages: await Promise.all(messagePromises),
      nextPageToken: response.nextPageToken || undefined,
    };
  }

  async getMessagesBatch(messageIds: string[]): Promise<ParsedMessage[]> {
    return getMessagesBatch({
      messageIds,
      accessToken: getAccessTokenFromClient(this.client),
    });
  }

  getAccessToken(): string {
    return getAccessTokenFromClient(this.client);
  }

  async markReadThread(threadId: string, read: boolean): Promise<void> {
    await gmailMarkReadThread({
      gmail: this.client,
      threadId,
      read,
    });
=======
  async checkIfReplySent(senderEmail: string): Promise<boolean> {
    try {
      const query = `from:me to:${senderEmail} label:sent`;
      const response = await getGmailMessages(this.client, {
        query,
        maxResults: 1,
      });
      const sent = (response.messages?.length ?? 0) > 0;
      logger.info("Checked for sent reply", { senderEmail, sent });
      return sent;
    } catch (error) {
      logger.error("Error checking if reply was sent", {
        error,
        senderEmail,
      });
      return true; // Default to true on error (safer for TO_REPLY filtering)
    }
  }

  async countReceivedMessages(
    senderEmail: string,
    threshold: number,
  ): Promise<number> {
    try {
      const query = `from:${senderEmail}`;
      logger.info(`Checking received message count (up to ${threshold})`, {
        senderEmail,
        threshold,
      });

      // Fetch up to the threshold number of message IDs.
      const response = await getGmailMessages(this.client, {
        query,
        maxResults: threshold,
      });
      const count = response.messages?.length ?? 0;

      logger.info("Received message count check result", {
        senderEmail,
        count,
      });
      return count;
    } catch (error) {
      logger.error("Error counting received messages", {
        error,
        senderEmail,
      });
      return 0; // Default to 0 on error
    }
>>>>>>> 80791ade
  }
}

export class OutlookProvider implements EmailProvider {
  private client: OutlookClient;

  constructor(client: OutlookClient) {
    this.client = client;
  }

  async getThreads(folderId?: string): Promise<EmailThread[]> {
    const messages = await this.getMessages(folderId);
    const threadMap = new Map<string, ParsedMessage[]>();

    messages.forEach((message) => {
      const threadId = message.threadId;
      if (!threadMap.has(threadId)) {
        threadMap.set(threadId, []);
      }
      threadMap.get(threadId)!.push(message);
    });

    return Array.from(threadMap.entries()).map(([id, messages]) => ({
      id,
      messages,
      snippet: messages[0]?.snippet || "",
    }));
  }

  async getThread(threadId: string): Promise<EmailThread> {
    const messages = await this.getMessages(`conversationId:${threadId}`);
    return {
      id: threadId,
      messages,
      snippet: messages[0]?.snippet || "",
    };
  }

  async getLabels(): Promise<EmailLabel[]> {
    const labels = await getOutlookLabels(this.client);
    return labels.map((label) => ({
      id: label.id || "",
      name: label.displayName || "",
      type: "user",
    }));
  }

  async getLabelById(labelId: string): Promise<EmailLabel | null> {
    const labels = await this.getLabels();
    return labels.find((label) => label.id === labelId) || null;
  }

  async getMessage(messageId: string): Promise<ParsedMessage> {
    return getOutlookMessage(messageId, this.client);
  }

  async getMessages(
    query?: string,
    maxResults: number = 50,
  ): Promise<ParsedMessage[]> {
    const allMessages: ParsedMessage[] = [];
    let pageToken: string | undefined = undefined;
    const pageSize = 20; // Outlook API limit

    while (allMessages.length < maxResults) {
      const response = await getOutlookBatchMessages(this.client, {
        query,
        maxResults: Math.min(pageSize, maxResults - allMessages.length),
        pageToken,
      });

      const messages = response.messages || [];
      allMessages.push(...messages);

      // If we got fewer messages than requested, we've reached the end
      if (messages.length < pageSize || !response.nextPageToken) {
        break;
      }

      pageToken = response.nextPageToken;
    }

    return allMessages;
  }

  async getSentMessages(maxResults: number = 20): Promise<ParsedMessage[]> {
    const folderIds = await getFolderIds(this.client);
    const sentItemsFolderId = folderIds.sentitems;

    if (!sentItemsFolderId) {
      throw new Error("Could not find sent items folder");
    }

    const response = await getOutlookBatchMessages(this.client, {
      maxResults,
      folderId: sentItemsFolderId,
    });

    return response.messages || [];
  }

  async archiveThread(threadId: string, ownerEmail: string): Promise<void> {
    await outlookArchiveThread({
      client: this.client,
      threadId,
      ownerEmail,
      actionSource: "automation",
    });
  }

  async archiveThreadWithLabel(
    threadId: string,
    ownerEmail: string,
    labelId?: string,
  ): Promise<void> {
    await outlookArchiveThread({
      client: this.client,
      threadId,
      ownerEmail,
      actionSource: "user",
      labelId,
    });
  }

  async trashThread(
    threadId: string,
    ownerEmail: string,
    actionSource: "user" | "automation",
  ): Promise<void> {
    await outlookTrashThread({
      client: this.client,
      threadId,
      ownerEmail,
      actionSource,
    });
  }

  async labelMessage(messageId: string, labelName: string): Promise<void> {
    const label = await outlookGetOrCreateLabel({
      client: this.client,
      name: labelName,
    });
    await outlookLabelMessage({
      client: this.client,
      messageId,
      categories: [label.displayName || ""],
    });
  }

  async getDraft(draftId: string): Promise<ParsedMessage | null> {
    return getOutlookDraft(draftId, this.client);
  }

  async deleteDraft(draftId: string): Promise<void> {
    await deleteOutlookDraft(this.client, draftId);
  }

  async draftEmail(
    email: ParsedMessage,
    args: { to?: string; subject?: string; content: string },
    executedRule?: { id: string; threadId: string; emailAccountId: string },
  ): Promise<{ draftId: string }> {
    if (executedRule) {
      // Run draft creation and previous draft deletion in parallel
      const [result] = await Promise.all([
        outlookDraftEmail(this.client, email, args),
        handlePreviousDraftDeletion({
          client: this,
          executedRule,
          logger,
        }),
      ]);
      return { draftId: result.id };
    } else {
      const result = await outlookDraftEmail(this.client, email, args);
      return { draftId: result.id };
    }
  }

  async replyToEmail(email: ParsedMessage, content: string): Promise<void> {
    await outlookReplyToEmail(this.client, email, content);
  }

  async sendEmail(args: {
    to: string;
    cc?: string;
    bcc?: string;
    subject: string;
    messageText: string;
  }): Promise<void> {
    await outlookSendEmailWithPlainText(this.client, args);
  }

  async forwardEmail(
    email: ParsedMessage,
    args: { to: string; cc?: string; bcc?: string; content?: string },
  ): Promise<void> {
    await outlookForwardEmail(this.client, { messageId: email.id, ...args });
  }

  async markSpam(threadId: string): Promise<void> {
    await outlookMarkSpam(this.client, threadId);
  }

  async markRead(threadId: string): Promise<void> {
    await outlookMarkReadThread({
      client: this.client,
      threadId,
      read: true,
    });
  }

  async getThreadMessages(threadId: string): Promise<ParsedMessage[]> {
    return getOutlookThreadMessages(threadId, this.client);
  }

  async getPreviousConversationMessages(
    messageIds: string[],
  ): Promise<ParsedMessage[]> {
    return this.getThreadMessages(messageIds[0]);
  }

  async removeThreadLabel(threadId: string, labelId: string): Promise<void> {
    // For Outlook, we don't need to do anything with labels at this point
    return Promise.resolve();
  }

  async getAwaitingReplyLabel(): Promise<string> {
    // For Outlook, we don't need to do anything with labels at this point
    return Promise.resolve("");
  }

  async createLabel(name: string, description?: string): Promise<EmailLabel> {
    const label = await createOutlookLabel({
      client: this.client,
      name,
    });

    return {
      id: label.id,
      name: label.displayName || label.id,
      type: "user",
    };
  }

  async getOrCreateInboxZeroLabel(key: InboxZeroLabel): Promise<EmailLabel> {
    const label = await getOrCreateOutlookInboxZeroLabel({
      client: this.client,
      key,
    });
    return {
      id: label.id,
      name: label.displayName || label.id,
      type: "user",
    };
  }

  async getOriginalMessage(
    originalMessageId: string | undefined,
  ): Promise<ParsedMessage | null> {
    if (!originalMessageId) return null;
    try {
      return await this.getMessage(originalMessageId);
    } catch (error) {
      return null;
    }
  }

<<<<<<< HEAD
  async getFiltersList(): Promise<EmailFilter[]> {
    try {
      const response = await getOutlookFiltersList({ client: this.client });

      const mappedFilters = (response.value || []).map((filter: any) => {
        const mappedFilter = {
          id: filter.id || "",
          criteria: {
            from: filter.conditions?.senderContains?.[0] || undefined,
          },
          action: {
            addLabelIds: filter.actions?.applyCategories || undefined,
            removeLabelIds: filter.actions?.moveToFolder
              ? ["INBOX"]
              : undefined,
          },
        };
        return mappedFilter;
      });

      return mappedFilters;
    } catch (error) {
      logger.error("Error in Outlook getFiltersList", { error });
      throw error;
    }
  }

  async createFilter(options: {
    from: string;
    addLabelIds?: string[];
    removeLabelIds?: string[];
  }): Promise<any> {
    return createOutlookFilter({ client: this.client, ...options });
  }

  async createAutoArchiveFilter(options: {
    from: string;
    labelName?: string;
  }): Promise<any> {
    return createOutlookAutoArchiveFilter({
      client: this.client,
      from: options.from,
      labelName: options.labelName,
    });
  }

  async deleteFilter(id: string): Promise<any> {
    return deleteOutlookFilter({ client: this.client, id });
  }

  async getMessagesWithPagination(options: {
    query?: string;
    maxResults?: number;
    pageToken?: string;
    before?: Date;
    after?: Date;
  }): Promise<{
    messages: ParsedMessage[];
    nextPageToken?: string;
  }> {
    // For Outlook, we need to handle date filtering differently
    // Microsoft Graph API uses different date filtering syntax
    let query = options.query || "";

    // Build date filter for Outlook
    const dateFilters: string[] = [];
    if (options.before) {
      dateFilters.push(`receivedDateTime lt ${options.before.toISOString()}`);
    }
    if (options.after) {
      dateFilters.push(`receivedDateTime gt ${options.after.toISOString()}`);
    }

    // Combine date filters with existing query
    if (dateFilters.length > 0) {
      const dateFilter = dateFilters.join(" and ");
      query = query ? `${query} and ${dateFilter}` : dateFilter;
    }

    const response = await getOutlookBatchMessages(this.client, {
      query: query.trim() || undefined,
      maxResults: options.maxResults || 20,
      pageToken: options.pageToken,
    });

    return {
      messages: response.messages || [],
      nextPageToken: response.nextPageToken,
    };
  }

  async getMessagesBatch(messageIds: string[]): Promise<ParsedMessage[]> {
    // For Outlook, we need to fetch messages individually since there's no batch endpoint
    const messagePromises = messageIds.map((messageId) =>
      this.getMessage(messageId),
    );
    return Promise.all(messagePromises);
  }

  getAccessToken(): string {
    return this.client.getAccessToken();
  }

  async markReadThread(threadId: string, read: boolean): Promise<void> {
    await outlookMarkReadThread({
      client: this.client,
      threadId,
      read,
    });
=======
  async checkIfReplySent(senderEmail: string): Promise<boolean> {
    try {
      const query = `from:me to:${senderEmail}`;
      const response = await getOutlookMessages(this.client, {
        query,
        maxResults: 1,
      });
      const sent = (response.messages?.length ?? 0) > 0;
      logger.info("Checked for sent reply", { senderEmail, sent });
      return sent;
    } catch (error) {
      logger.error("Error checking if reply was sent", {
        error,
        senderEmail,
      });
      return true; // Default to true on error (safer for TO_REPLY filtering)
    }
  }

  async countReceivedMessages(
    senderEmail: string,
    threshold: number,
  ): Promise<number> {
    try {
      const query = `from:${senderEmail}`;
      logger.info(`Checking received message count (up to ${threshold})`, {
        senderEmail,
        threshold,
      });

      // Fetch up to the threshold number of messages
      const response = await getOutlookMessages(this.client, {
        query,
        maxResults: threshold,
      });
      const count = response.messages?.length ?? 0;

      logger.info("Received message count check result", {
        senderEmail,
        count,
      });
      return count;
    } catch (error) {
      logger.error("Error counting received messages", {
        error,
        senderEmail,
      });
      return 0; // Default to 0 on error
    }
>>>>>>> 80791ade
  }
}

export async function createEmailProvider({
  emailAccountId,
  provider,
}: {
  emailAccountId: string;
  provider: string | null;
}): Promise<EmailProvider> {
  if (provider === "google") {
    const client = await getGmailClientForEmail({ emailAccountId });
    return new GmailProvider(client);
  } else if (provider === "microsoft-entra-id") {
    const client = await getOutlookClientForEmail({ emailAccountId });
    return new OutlookProvider(client);
  }
  throw new Error(`Unsupported provider: ${provider}`);
}<|MERGE_RESOLUTION|>--- conflicted
+++ resolved
@@ -168,7 +168,6 @@
   getOriginalMessage(
     originalMessageId: string | undefined,
   ): Promise<ParsedMessage | null>;
-<<<<<<< HEAD
   getFiltersList(): Promise<EmailFilter[]>;
   createFilter(options: {
     from: string;
@@ -193,13 +192,11 @@
   }>;
   getMessagesBatch(messageIds: string[]): Promise<ParsedMessage[]>;
   getAccessToken(): string;
-=======
   checkIfReplySent(senderEmail: string): Promise<boolean>;
   countReceivedMessages(
     senderEmail: string,
     threshold: number,
   ): Promise<number>;
->>>>>>> 80791ade
 }
 
 export class GmailProvider implements EmailProvider {
@@ -469,7 +466,6 @@
     return parseMessage(originalMessage);
   }
 
-<<<<<<< HEAD
   async getFiltersList(): Promise<EmailFilter[]> {
     const response = await getGmailFiltersList({ gmail: this.client });
     return (response.data.filter || []).map((filter) => ({
@@ -562,7 +558,8 @@
       threadId,
       read,
     });
-=======
+  }
+
   async checkIfReplySent(senderEmail: string): Promise<boolean> {
     try {
       const query = `from:me to:${senderEmail} label:sent`;
@@ -612,7 +609,6 @@
       });
       return 0; // Default to 0 on error
     }
->>>>>>> 80791ade
   }
 }
 
@@ -881,7 +877,6 @@
     }
   }
 
-<<<<<<< HEAD
   async getFiltersList(): Promise<EmailFilter[]> {
     try {
       const response = await getOutlookFiltersList({ client: this.client });
@@ -991,7 +986,7 @@
       threadId,
       read,
     });
-=======
+  }
   async checkIfReplySent(senderEmail: string): Promise<boolean> {
     try {
       const query = `from:me to:${senderEmail}`;
@@ -1041,7 +1036,6 @@
       });
       return 0; // Default to 0 on error
     }
->>>>>>> 80791ade
   }
 }
 

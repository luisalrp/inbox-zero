--- conflicted
+++ resolved
@@ -1,9 +1,4 @@
 import { NextResponse } from "next/server";
-<<<<<<< HEAD
-import { type gmail_v1 } from "googleapis";
-import { z } from "zod";
-=======
->>>>>>> 4483860e
 import { auth } from "@/app/api/auth/[...nextauth]/auth";
 import { withError } from "@/utils/middleware";
 import { getGmailAccessToken, getGmailClient } from "@/utils/gmail/client";

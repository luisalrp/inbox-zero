--- conflicted
+++ resolved
@@ -24,11 +24,8 @@
 import type { ParsedMessage } from "@/utils/types";
 import type { EmailAccountWithAI } from "@/utils/llms/types";
 import { formatError } from "@/utils/error";
-<<<<<<< HEAD
 import { createEmailProvider } from "@/utils/email/provider";
-=======
 import { enqueueDigestItem } from "@/utils/digest/index";
->>>>>>> 58d633d6
 
 export async function processHistoryItem(
   {
@@ -202,13 +199,8 @@
       logger.info("Running rules...", loggerOptions);
 
       await runRules({
-<<<<<<< HEAD
         client: provider,
-        message,
-=======
-        gmail,
         message: parsedMessage,
->>>>>>> 58d633d6
         rules,
         emailAccount,
         isTest: false,

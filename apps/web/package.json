{
  "name": "inbox-zero-ai",
  "version": "1.0.0",
  "private": true,
  "scripts": {
    "dev": "cross-env NODE_OPTIONS=--max_old_space_size=16384 next dev --turbopack",
    "build": "cross-env NODE_OPTIONS=--max_old_space_size=16384 prisma migrate deploy && next build",
    "start": "next start",
    "lint": "next lint",
    "test": "cross-env RUN_AI_TESTS=false vitest",
    "test-ai": "cross-env RUN_AI_TESTS=true vitest",
    "preinstall": "npx only-allow pnpm",
    "postinstall": "prisma generate"
  },
  "dependencies": {
    "@ai-sdk/amazon-bedrock": "3.0.0",
    "@ai-sdk/anthropic": "2.0.0",
    "@ai-sdk/google": "2.0.0",
    "@ai-sdk/groq": "2.0.0",
    "@ai-sdk/openai": "2.0.0",
    "@ai-sdk/provider": "2.0.0",
    "@ai-sdk/react": "2.0.0",
    "@asteasolutions/zod-to-openapi": "7.3.2",
<<<<<<< HEAD

=======
>>>>>>> 8f8534f2
    "@dub/analytics": "0.0.27",
    "@formkit/auto-animate": "0.8.2",
    "@googleapis/gmail": "12.0.1",
    "@googleapis/people": "3.0.9",
    "@headlessui/react": "2.2.4",
    "@hookform/resolvers": "5.0.1",
    "@inboxzero/loops": "workspace:*",
    "@inboxzero/resend": "workspace:*",
    "@inboxzero/tinybird": "workspace:*",
    "@inboxzero/tinybird-ai-analytics": "workspace:*",
    "@lemonsqueezy/lemonsqueezy.js": "4.0.0",
    "@mdx-js/loader": "3.1.0",
    "@mdx-js/react": "3.1.0",
    "@microsoft/microsoft-graph-client": "3.0.7",
    "@mux/mux-player-react": "3.4.0",
    "@next/mdx": "15.3.3",
    "@next/third-parties": "15.3.3",
    "@openrouter/ai-sdk-provider": "1.1.0",
    "@portabletext/react": "3.2.1",
    "@prisma/client": "6.6.0",
    "@radix-ui/react-alert-dialog": "1.1.14",
    "@radix-ui/react-avatar": "1.1.10",
    "@radix-ui/react-checkbox": "1.3.2",
    "@radix-ui/react-collapsible": "1.1.11",
    "@radix-ui/react-dialog": "1.1.14",
    "@radix-ui/react-dropdown-menu": "2.1.15",
    "@radix-ui/react-hover-card": "1.1.14",
    "@radix-ui/react-label": "2.1.7",
    "@radix-ui/react-navigation-menu": "1.2.13",
    "@radix-ui/react-popover": "1.1.14",
    "@radix-ui/react-progress": "1.1.7",
    "@radix-ui/react-radio-group": "1.3.7",
    "@radix-ui/react-scroll-area": "1.2.9",
    "@radix-ui/react-select": "2.2.5",
    "@radix-ui/react-separator": "1.1.7",
    "@radix-ui/react-slot": "1.2.3",
    "@radix-ui/react-tabs": "1.1.12",
    "@radix-ui/react-toggle": "1.1.9",
    "@radix-ui/react-tooltip": "1.2.7",
    "@sentry/nextjs": "9.24.0",
    "@serwist/next": "9.0.14",
    "@stripe/stripe-js": "7.3.1",
    "@t3-oss/env-nextjs": "0.13.6",
    "@tailwindcss/forms": "0.5.10",
    "@tailwindcss/typography": "0.5.16",
    "@tanstack/react-query": "5.79.0",
    "@tanstack/react-table": "8.21.3",
    "@tanstack/react-virtual": "3.13.9",
    "@tiptap/extension-mention": "2.26.1",
    "@tiptap/extension-placeholder": "2.26.1",
    "@tiptap/pm": "2.26.1",
    "@tiptap/react": "2.26.1",
    "@tiptap/starter-kit": "2.26.1",
    "@tiptap/suggestion": "2.26.1",
    "@tremor/react": "3.18.7",
    "@upstash/qstash": "2.8.1",
    "@upstash/redis": "1.34.9",
    "@vercel/analytics": "1.5.0",
    "ai": "5.0.0",
    "better-auth": "1.3.4",
    "braintrust": "0.0.205",
    "capital-case": "2.0.0",
    "cheerio": "1.0.0",
    "class-variance-authority": "0.7.1",
    "clsx": "2.1.1",
    "cmdk": "1.1.1",
    "crisp-sdk-web": "1.0.25",
    "date-fns": "4.1.0",
    "diff": "7.0.0",
    "dompurify": "3.2.6",
    "dub": "0.64.1",
    "email-reply-parser": "1.9.4",
    "encoding": "0.1.13",
    "fast-deep-equal": "3.1.3",
    "framer-motion": "12.15.0",
    "gmail-api-parse-message": "2.1.2",
    "google": "link:@next/third-parties/google",
    "he": "1.2.0",
    "html-to-text": "9.0.5",
    "ioredis": "5.6.1",
    "jotai": "2.12.5",
    "jsdom": "26.1.0",
    "json5": "2.2.3",
    "linkify-react": "4.3.1",
    "linkifyjs": "4.3.1",
    "lodash": "4.17.21",
    "lucide-react": "0.511.0",
    "next": "15.3.3",
    "next-axiom": "1.9.1",
    "next-safe-action": "7.10.8",
    "next-themes": "0.4.6",
    "nodemailer": "6.10.1",
    "nuqs": "2.4.3",
    "ollama-ai-provider": "1.2.0",
    "openai": "5.0.1",
    "p-queue": "8.1.0",
    "p-retry": "6.2.1",
    "posthog-js": "1.249.0",
    "posthog-node": "4.18.0",
    "react": "19.1.0",
    "react-day-picker": "8.10.1",
    "react-dom": "19.1.0",
    "react-dom-confetti": "0.2.0",
    "react-hook-form": "7.56.4",
    "react-hotkeys-hook": "5.1.0",
    "react-markdown": "10.1.0",
    "react-resizable-panels": "2.1.7",
    "react-textarea-autosize": "8.5.9",
    "react-youtube": "10.1.0",
    "remark-gfm": "4.0.1",
    "server-only": "0.0.1",
    "sonner": "2.0.4",
    "string-similarity": "4.0.4",
    "strip-indent": "4.0.0",
    "stripe": "18.2.0",
    "swr": "2.3.3",
    "tailwind-merge": "2.6.0",
    "tailwindcss-animate": "1.0.7",
    "tiptap-markdown": "0.8.10",
    "typescript": "5.8.3",
    "usehooks-ts": "3.1.1",
    "zod": "3.25.46",
    "zod-to-json-schema": "3.24.5"
  },
  "devDependencies": {
    "@headlessui/tailwindcss": "0.2.2",
    "@microsoft/microsoft-graph-types": "^2.40.0",
    "@testing-library/react": "16.3.0",
    "@types/diff": "7.0.2",
    "@types/email-reply-parser": "1.4.2",
    "@types/he": "1.2.3",
    "@types/html-to-text": "9.0.4",
    "@types/jsdom": "21.1.7",
    "@types/lodash": "4.17.17",
    "@types/mdx": "2.0.13",
    "@types/node": "22.15.29",
    "@types/nodemailer": "6.4.17",
    "@types/react": "19.1.6",
    "@types/react-dom": "19.1.5",
    "@types/string-similarity": "4.0.2",
    "autoprefixer": "10.4.21",
    "cross-env": "7.0.3",
    "dotenv": "16.5.0",
    "jiti": "2.4.2",
    "postcss": "8.5.4",
    "prisma": "6.6.0",
    "serwist": "9.0.14",
    "tailwindcss": "3.4.17",
    "tsconfig": "workspace:*",
    "vite-tsconfig-paths": "5.1.4",
    "vitest": "3.1.4",
    "vitest-mock-extended": "3.1.0"
  },
  "engines": {
    "node": ">=22.0.0"
  },
  "optionalDependencies": {
    "@sanity/client": "7.4.0",
    "@sanity/icons": "3.7.0",
    "@sanity/image-url": "1",
    "@sanity/vision": "3",
    "next-sanity": "9",
    "sanity": "3.90.0"
  }
}<|MERGE_RESOLUTION|>--- conflicted
+++ resolved
@@ -21,10 +21,6 @@
     "@ai-sdk/provider": "2.0.0",
     "@ai-sdk/react": "2.0.0",
     "@asteasolutions/zod-to-openapi": "7.3.2",
-<<<<<<< HEAD
-
-=======
->>>>>>> 8f8534f2
     "@dub/analytics": "0.0.27",
     "@formkit/auto-animate": "0.8.2",
     "@googleapis/gmail": "12.0.1",
